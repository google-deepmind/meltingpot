# Copyright 2020 DeepMind Technologies Limited.
#
# Licensed under the Apache License, Version 2.0 (the "License");
# you may not use this file except in compliance with the License.
# You may obtain a copy of the License at
#
#     https://www.apache.org/licenses/LICENSE-2.0
#
# Unless required by applicable law or agreed to in writing, software
# distributed under the License is distributed on an "AS IS" BASIS,
# WITHOUT WARRANTIES OR CONDITIONS OF ANY KIND, either express or implied.
# See the License for the specific language governing permissions and
# limitations under the License.
"""Install script for setuptools."""

import setuptools

setuptools.setup(
    name='dm-meltingpot',
    version='1.0.3',
    license='Apache 2.0',
    license_files=['LICENSE'],
    url='https://github.com/deepmind/meltingpot',
    download_url='https://github.com/deepmind/meltingpot',
    author='DeepMind',
    author_email='noreply@google.com',
    description='A suite of test scenarios for multi-agent reinforcement learning.',
    long_description=open('README.md').read(),
    long_description_content_type='text/markdown',
    keywords='multi-agent reinforcement-learning python machine-learning',
    classifiers=[
        'Development Status :: 4 - Beta',
        'Intended Audience :: Developers',
        'Intended Audience :: Education',
        'Intended Audience :: Science/Research',
        'License :: OSI Approved :: Apache Software License',
        'Operating System :: POSIX :: Linux',
        'Operating System :: MacOS :: MacOS X',
        'Programming Language :: Python :: 3 :: Only',
        'Topic :: Scientific/Engineering :: Artificial Intelligence',
    ],
    packages=['meltingpot'],
    package_data={
        'meltingpot': [
            'assets/saved_models/**/**/saved_model.pb',
            'assets/saved_models/**/**/variables/variables.data-00000-of-00001',
            'assets/saved_models/**/**/variables/variables.index',
            'lua/modules/*',
            'lua/levels/**/*',
        ],
    },
    python_requires='>=3.9',
    install_requires=[
        'absl-py',
        'chex',
        'dm_env',
        # 'dmlab2d',  # Not yet available for PIP install.
        'immutabledict',
        'ml-collections',
        'networkx',
        'numpy',
        'pygame',
        'rx',
        'tensorflow',
    ],
    extras_require={
        'rllib': [
            'gym',
            'ray[rllib,default]==1.11.0',
        ],
        'pettingzoo': [
<<<<<<< HEAD
            'pettingzoo>=1.18.0',
            'supersuit>=3.3.0',
            'stable-baselines3'
=======
            'pettingzoo>=1.18.0', 'supersuit>=3.3.0', 'stable-baselines3'
>>>>>>> 632b8d1a
        ],
    },
)<|MERGE_RESOLUTION|>--- conflicted
+++ resolved
@@ -69,13 +69,7 @@
             'ray[rllib,default]==1.11.0',
         ],
         'pettingzoo': [
-<<<<<<< HEAD
-            'pettingzoo>=1.18.0',
-            'supersuit>=3.3.0',
-            'stable-baselines3'
-=======
             'pettingzoo>=1.18.0', 'supersuit>=3.3.0', 'stable-baselines3'
->>>>>>> 632b8d1a
         ],
     },
 )